import os from 'os'
import type { webpack } from 'next/dist/compiled/webpack/webpack'
import type { Header, Redirect, Rewrite } from '../lib/load-custom-routes'
import { imageConfigDefault } from '../shared/lib/image-config'
import type {
  ImageConfig,
  ImageConfigComplete,
} from '../shared/lib/image-config'
import type { SubresourceIntegrityAlgorithm } from '../build/webpack/plugins/subresource-integrity-plugin'
import type { WEB_VITALS } from '../shared/lib/utils'
import type { NextParsedUrlQuery } from './request-meta'
import type { SizeLimit } from '../../types'

export type NextConfigComplete = Required<NextConfig> & {
  images: Required<ImageConfigComplete>
  typescript: Required<TypeScriptConfig>
  configOrigin?: string
  configFile?: string
  configFileName: string
}

export interface I18NConfig {
  defaultLocale: string
  domains?: DomainLocale[]
  localeDetection?: false
  locales: string[]
}

export interface DomainLocale {
  defaultLocale: string
  domain: string
  http?: true
  locales?: string[]
}

export interface ESLintConfig {
  /** Only run ESLint on these directories with `next lint` and `next build`. */
  dirs?: string[]
  /** Do not run ESLint during production builds (`next build`). */
  ignoreDuringBuilds?: boolean
}

export interface TypeScriptConfig {
  /** Do not run TypeScript during production builds (`next build`). */
  ignoreBuildErrors?: boolean
  /** Relative path to a custom tsconfig file */
  tsconfigPath?: string
}

export interface EmotionConfig {
  sourceMap?: boolean
  autoLabel?: 'dev-only' | 'always' | 'never'
  labelFormat?: string
  importMap?: {
    [importName: string]: {
      [exportName: string]: {
        canonicalImport?: [string, string]
        styledBaseImport?: [string, string]
      }
    }
  }
}

export interface StyledComponentsConfig {
  /**
   * Enabled by default in development, disabled in production to reduce file size,
   * setting this will override the default for all environments.
   */
  displayName?: boolean
  topLevelImportPaths?: string[]
  ssr?: boolean
  fileName?: boolean
  meaninglessFileNames?: string[]
  minify?: boolean
  transpileTemplateLiterals?: boolean
  namespace?: string
  pure?: boolean
  cssProp?: boolean
}

type JSONValue =
  | string
  | number
  | boolean
  | JSONValue[]
  | { [k: string]: JSONValue }

export type TurboLoaderItem =
  | string
  | {
      loader: string
      // At the moment, Turbopack options must be JSON-serializable, so restrict values.
      options: Record<string, JSONValue>
    }

export type TurboRule =
  | TurboLoaderItem[]
  | {
      loaders: TurboLoaderItem[]
      as: string
    }

export interface ExperimentalTurboOptions {
  /**
   * (`next --turbo` only) A mapping of aliased imports to modules to load in their place.
   *
   * @see [Resolve Alias](https://nextjs.org/docs/app/api-reference/next-config-js/turbo#resolve-alias)
   */
  resolveAlias?: Record<
    string,
    string | string[] | Record<string, string | string[]>
  >

  /**
   * (`next --turbo` only) A list of webpack loaders to apply when running with Turbopack.
   *
   * @see [Turbopack Loaders](https://nextjs.org/docs/app/api-reference/next-config-js/turbo#webpack-loaders)
   */
  loaders?: Record<string, TurboLoaderItem[]>

  /**
   * (`next --turbo` only) A list of webpack loaders to apply when running with Turbopack.
   *
   * @see [Turbopack Loaders](https://nextjs.org/docs/app/api-reference/next-config-js/turbo#webpack-loaders)
   */
  rules?: Record<string, TurboRule>
}

export interface WebpackConfigContext {
  /** Next.js root directory */
  dir: string
  /** Indicates if the compilation will be done in development */
  dev: boolean
  /** It's `true` for server-side compilation, and `false` for client-side compilation */
  isServer: boolean
  /**  The build id, used as a unique identifier between builds */
  buildId: string
  /** The next.config.js merged with default values */
  config: NextConfigComplete
  /** Default loaders used internally by Next.js */
  defaultLoaders: {
    /** Default babel-loader configuration */
    babel: any
  }
  /** Number of total Next.js pages */
  totalPages: number
  /** The webpack configuration */
  webpack: any
  /** The current server runtime */
  nextRuntime?: 'nodejs' | 'edge'
}

export interface NextJsWebpackConfig {
  (
    /** Existing Webpack config */
    config: any,
    context: WebpackConfigContext
  ): any
}

export interface ExperimentalConfig {
  windowHistorySupport?: boolean
  caseSensitiveRoutes?: boolean
  useDeploymentId?: boolean
  useDeploymentIdServerActions?: boolean
  deploymentId?: string
  appDocumentPreloading?: boolean
  strictNextHead?: boolean
  clientRouterFilter?: boolean
  clientRouterFilterRedirects?: boolean
  // decimal for percent for possible false positives
  // e.g. 0.01 for 10% potential false matches lower
  // percent increases size of the filter
  clientRouterFilterAllowedRate?: number
  externalMiddlewareRewritesResolve?: boolean
  extensionAlias?: Record<string, any>
  allowedRevalidateHeaderKeys?: string[]
  fetchCacheKeyPrefix?: string
  optimisticClientCache?: boolean
  middlewarePrefetch?: 'strict' | 'flexible'
  manualClientBasePath?: boolean
  // custom path to a cache handler to use
  incrementalCacheHandlerPath?: string
  disablePostcssPresetEnv?: boolean
  swcMinify?: boolean
  cpus?: number
  memoryBasedWorkersCount?: boolean
  proxyTimeout?: number
  isrFlushToDisk?: boolean
  workerThreads?: boolean
  // optimizeCss can be boolean or critters' option object
  // Use Record<string, unknown> as critters doesn't export its Option type
  // https://github.com/GoogleChromeLabs/critters/blob/a590c05f9197b656d2aeaae9369df2483c26b072/packages/critters/src/index.d.ts
  optimizeCss?: boolean | Record<string, unknown>
  nextScriptWorkers?: boolean
  scrollRestoration?: boolean
  externalDir?: boolean
  amp?: {
    optimizer?: any
    validator?: string
    skipValidation?: boolean
  }
  disableOptimizedLoading?: boolean
  gzipSize?: boolean
  craCompat?: boolean
  esmExternals?: boolean | 'loose'
  /**
   * In-memory cache size in bytes.
   *
   * If `isrMemoryCacheSize: 0` disables in-memory caching.
   */
  isrMemoryCacheSize?: number
  fullySpecified?: boolean
  urlImports?: NonNullable<webpack.Configuration['experiments']>['buildHttp']
  outputFileTracingRoot?: string
  outputFileTracingExcludes?: Record<string, string[]>
  outputFileTracingIgnores?: string[]
  outputFileTracingIncludes?: Record<string, string[]>
  swcTraceProfiling?: boolean
  forceSwcTransforms?: boolean

  swcPlugins?: Array<[string, Record<string, unknown>]>
  largePageDataBytes?: number
  /**
   * If set to `false`, webpack won't fall back to polyfill Node.js modules in the browser
   * Full list of old polyfills is accessible here:
   * [webpack/webpack#ModuleNotoundError.js#L13-L42](https://github.com/webpack/webpack/blob/2a0536cf510768111a3a6dceeb14cb79b9f59273/lib/ModuleNotFoundError.js#L13-L42)
   */
  fallbackNodePolyfills?: false
  sri?: {
    algorithm?: SubresourceIntegrityAlgorithm
  }
  adjustFontFallbacks?: boolean
  adjustFontFallbacksWithSizeAdjust?: boolean

  /**
   * A list of packages that should be treated as external in the RSC server build.
   * @see https://nextjs.org/docs/app/api-reference/next-config-js/serverComponentsExternalPackages
   */
  serverComponentsExternalPackages?: string[]

  webVitalsAttribution?: Array<(typeof WEB_VITALS)[number]>

  /**
   * Automatically apply the "modularizeImports" optimization to imports of the specified packages.
   */
  optimizePackageImports?: string[]

  /**
   * Optimize React APIs for server builds.
   */
  optimizeServerReact?: boolean

  turbo?: ExperimentalTurboOptions
  turbotrace?: {
    logLevel?:
      | 'bug'
      | 'fatal'
      | 'error'
      | 'warning'
      | 'hint'
      | 'note'
      | 'suggestions'
      | 'info'
    logDetail?: boolean
    logAll?: boolean
    contextDirectory?: string
    processCwd?: string
    /** in `MB` */
    memoryLimit?: number
  }

  /**
   * For use with `@next/mdx`. Compile MDX files using the new Rust compiler.
   * @see https://nextjs.org/docs/app/api-reference/next-config-js/mdxRs
   */
  mdxRs?: boolean

  /**
   * Generate Route types and enable type checking for Link and Router.push, etc.
   * @see https://nextjs.org/docs/app/api-reference/next-config-js/typedRoutes
   */
  typedRoutes?: boolean

  /**
   * Run the Webpack build in a separate process to optimize memory usage during build.
   * Valid values are:
   * - `false`: Disable the Webpack build worker
   * - `true`: Enable the Webpack build worker
   * - `undefined`: Enable the Webpack build worker only if the webpack config is not customized
   */
  webpackBuildWorker?: boolean

  /**
   *
   */
  instrumentationHook?: boolean

  /**
   * Using this feature will enable the `react@experimental` for the `app` directory.
   */
  ppr?: boolean

  /**
   * Enables experimental taint APIs in React.
   * Using this feature will enable the `react@experimental` for the `app` directory.
   */
  taint?: boolean

  serverActions?: {
    /**
     * Allows adjusting body parser size limit for server actions.
     */
    bodySizeLimit?: SizeLimit

    /**
     * Allowed origins that can bypass Server Action's CSRF check. This is helpful
     * when you have reverse proxy in front of your app.
     * @example
     * ["my-app.com", "*.my-app.com"]
     */
    allowedOrigins?: string[]
  }

  /**
   * enables the minification of server code.
   */
  serverMinification?: boolean

  /**
   * Enables source maps generation for the server production bundle.
   */
  serverSourceMaps?: boolean

  /**
   * @internal Used by the Next.js internals only.
   */
  trustHostHeader?: boolean
  /**
   * Enables the bundling of node_modules packages (externals) for pages server-side bundles.
   */
  bundlePagesExternals?: boolean
  /**
   * Uses an IPC server to dedupe build-time requests to the cache handler
   */
  staticWorkerRequestDeduping?: boolean

  useWasmBinary?: boolean

  /**
   * Use lightningcss instead of swc_css
   */
  useLightningcss?: boolean
}

export type ExportPathMap = {
  [path: string]: {
    page: string
    query?: NextParsedUrlQuery
    _isAppDir?: boolean
    _isAppPrefetch?: boolean
    _isDynamicError?: boolean
  }
}

/**
 * Next configuration object
 * @see [configuration documentation](https://nextjs.org/docs/api-reference/next.config.js/introduction)
 */
export interface NextConfig extends Record<string, any> {
  exportPathMap?: (
    defaultMap: ExportPathMap,
    ctx: {
      dev: boolean
      dir: string
      outDir: string | null
      distDir: string
      buildId: string
    }
  ) => Promise<ExportPathMap> | ExportPathMap

  /**
   * Internationalization configuration
   *
   * @see [Internationalization docs](https://nextjs.org/docs/advanced-features/i18n-routing)
   */
  i18n?: I18NConfig | null

  /**
   * @since version 11
   * @see [ESLint configuration](https://nextjs.org/docs/basic-features/eslint)
   */
  eslint?: ESLintConfig

  /**
   * @see [Next.js TypeScript documentation](https://nextjs.org/docs/basic-features/typescript)
   */
  typescript?: TypeScriptConfig

  /**
   * Headers allow you to set custom HTTP headers for an incoming request path.
   *
   * @see [Headers configuration documentation](https://nextjs.org/docs/api-reference/next.config.js/headers)
   */
  headers?: () => Promise<Header[]>

  /**
   * Rewrites allow you to map an incoming request path to a different destination path.
   *
   * @see [Rewrites configuration documentation](https://nextjs.org/docs/api-reference/next.config.js/rewrites)
   */
  rewrites?: () => Promise<
    | Rewrite[]
    | {
        beforeFiles: Rewrite[]
        afterFiles: Rewrite[]
        fallback: Rewrite[]
      }
  >

  /**
   * Redirects allow you to redirect an incoming request path to a different destination path.
   *
   * @see [Redirects configuration documentation](https://nextjs.org/docs/api-reference/next.config.js/redirects)
   */
  redirects?: () => Promise<Redirect[]>

  /**
   * @see [Moment.js locales excluded by default](https://nextjs.org/docs/upgrading#momentjs-locales-excluded-by-default)
   */
  excludeDefaultMomentLocales?: boolean

  /**
   * Before continuing to add custom webpack configuration to your application make sure Next.js doesn't already support your use-case
   *
   * @see [Custom Webpack Config documentation](https://nextjs.org/docs/api-reference/next.config.js/custom-webpack-config)
   */
  webpack?: NextJsWebpackConfig | null

  /**
   * By default Next.js will redirect urls with trailing slashes to their counterpart without a trailing slash.
   *
   * @default false
   * @see [Trailing Slash Configuration](https://nextjs.org/docs/api-reference/next.config.js/trailing-slash)
   */
  trailingSlash?: boolean

  /**
   * Next.js comes with built-in support for environment variables
   *
   * @see [Environment Variables documentation](https://nextjs.org/docs/api-reference/next.config.js/environment-variables)
   */
  env?: Record<string, string>

  /**
   * Destination directory (defaults to `.next`)
   */
  distDir?: string

  /**
   * The build output directory (defaults to `.next`) is now cleared by default except for the Next.js caches.
   */
  cleanDistDir?: boolean

  /**
   * To set up a CDN, you can set up an asset prefix and configure your CDN's origin to resolve to the domain that Next.js is hosted on.
   *
   * @see [CDN Support with Asset Prefix](https://nextjs.org/docs/api-reference/next.config.js/cdn-support-with-asset-prefix)
   */
  assetPrefix?: string

  /**
   * By default, `Next` will serve each file in the `pages` folder under a pathname matching the filename.
   * To disable this behavior and prevent routing based set this to `true`.
   *
   * @default true
   * @see [Disabling file-system routing](https://nextjs.org/docs/advanced-features/custom-server#disabling-file-system-routing)
   */
  useFileSystemPublicRoutes?: boolean

  /**
   * @see [Configuring the build ID](https://nextjs.org/docs/api-reference/next.config.js/configuring-the-build-id)
   */
  generateBuildId?: () => string | null | Promise<string | null>

  /** @see [Disabling ETag Configuration](https://nextjs.org/docs/api-reference/next.config.js/disabling-etag-generation) */
  generateEtags?: boolean

  /** @see [Including non-page files in the pages directory](https://nextjs.org/docs/api-reference/next.config.js/custom-page-extensions) */
  pageExtensions?: string[]

  /** @see [Compression documentation](https://nextjs.org/docs/api-reference/next.config.js/compression) */
  compress?: boolean

  /**
   * The field should only be used when a Next.js project is not hosted on Vercel while using Vercel Speed Insights.
   * Vercel provides zero-configuration insights for Next.js projects hosted on Vercel.
   *
   * @default ''
   * @see [Next.js Speed Insights](https://nextjs.org/analytics)
   */
  analyticsId?: string

  /** @see [Disabling x-powered-by](https://nextjs.org/docs/api-reference/next.config.js/disabling-x-powered-by) */
  poweredByHeader?: boolean

  /** @see [Using the Image Component](https://nextjs.org/docs/basic-features/image-optimization#using-the-image-component) */
  images?: ImageConfig

  /** Configure indicators in development environment */
  devIndicators?: {
    /** Show "building..."" indicator in development */
    buildActivity?: boolean
    /** Position of "building..." indicator in browser */
    buildActivityPosition?:
      | 'bottom-right'
      | 'bottom-left'
      | 'top-right'
      | 'top-left'
  }

  /**
   * Next.js exposes some options that give you some control over how the server will dispose or keep in memory built pages in development.
   *
   * @see [Configuring `onDemandEntries`](https://nextjs.org/docs/api-reference/next.config.js/configuring-onDemandEntries)
   */
  onDemandEntries?: {
    /** period (in ms) where the server will keep pages in the buffer */
    maxInactiveAge?: number
    /** number of pages that should be kept simultaneously without being disposed */
    pagesBufferLength?: number
  }

  /** @see [`next/amp`](https://nextjs.org/docs/api-reference/next/amp) */
  amp?: {
    canonicalBase?: string
  }

  /**
   * Deploy a Next.js application under a sub-path of a domain
   *
   * @see [Base path configuration](https://nextjs.org/docs/api-reference/next.config.js/basepath)
   */
  basePath?: string

  /** @see [Customizing sass options](https://nextjs.org/docs/basic-features/built-in-css-support#customizing-sass-options) */
  sassOptions?: { [key: string]: any }

  /**
   * Enable browser source map generation during the production build
   *
   * @see [Source Maps](https://nextjs.org/docs/advanced-features/source-maps)
   */
  productionBrowserSourceMaps?: boolean

  /**
   * By default, Next.js will automatically inline font CSS at build time
   *
   * @default true
   * @since version 10.2
   * @see [Font Optimization](https://nextjs.org/docs/basic-features/font-optimization)
   */
  optimizeFonts?: boolean

  /**
   * Enable react profiling in production
   *
   */
  reactProductionProfiling?: boolean

  /**
   * The Next.js runtime is Strict Mode-compliant.
   *
   * @see [React Strict Mode](https://nextjs.org/docs/api-reference/next.config.js/react-strict-mode)
   */
  reactStrictMode?: boolean | null

  /**
   * Add public (in browser) runtime configuration to your app
   *
   * @see [Runtime configuration](https://nextjs.org/docs/api-reference/next.config.js/runtime-configuration)
   */
  publicRuntimeConfig?: { [key: string]: any }

  /**
   * Add server runtime configuration to your app
   *
   * @see [Runtime configuration](https://nextjs.org/docs/api-reference/next.config.js/runtime-configuration)
   */
  serverRuntimeConfig?: { [key: string]: any }

  /**
   * Next.js enables HTTP Keep-Alive by default.
   * You may want to disable HTTP Keep-Alive for certain `fetch()` calls or globally.
   *
   * @see [Disabling HTTP Keep-Alive](https://nextjs.org/docs/app/api-reference/next-config-js/httpAgentOptions)
   */
  httpAgentOptions?: { keepAlive?: boolean }

  /**
   * During a build, Next.js will automatically trace each page and its dependencies to determine all of the files
   * that are needed for deploying a production version of your application.
   *
   * @see [Output File Tracing](https://nextjs.org/docs/advanced-features/output-file-tracing)
   * @deprecated will be enabled by default and removed in Next.js 15
   *
   */
  outputFileTracing?: boolean

  /**
   * Timeout after waiting to generate static pages in seconds
   *
   * @default 60
   */
  staticPageGenerationTimeout?: number

  /**
   * Add `"crossorigin"` attribute to generated `<script>` elements generated by `<Head />` or `<NextScript />` components
   *
   *
   * @see [`crossorigin` attribute documentation](https://developer.mozilla.org/docs/Web/HTML/Attributes/crossorigin)
   */
  crossOrigin?: false | 'anonymous' | 'use-credentials'

  /**
   * Use [SWC compiler](https://swc.rs) to minify the generated JavaScript
   * @deprecated will be enabled by default and removed in Next.js 15
   *
   * @see [SWC Minification](https://nextjs.org/docs/advanced-features/compiler#minification)
   */
  swcMinify?: boolean

  /**
   * Optionally enable compiler transforms
   *
   * @see [Supported Compiler Options](https://nextjs.org/docs/advanced-features/compiler#supported-features)
   */
  compiler?: {
    reactRemoveProperties?:
      | boolean
      | {
          properties?: string[]
        }
    relay?: {
      src: string
      artifactDirectory?: string
      language?: 'typescript' | 'javascript' | 'flow'
      eagerEsModules?: boolean
    }
    removeConsole?:
      | boolean
      | {
          exclude?: string[]
        }
    styledComponents?: boolean | StyledComponentsConfig
    emotion?: boolean | EmotionConfig
  }

  /**
   * The type of build output.
   * - `undefined`: The default build output, `.next` directory, that works with production mode `next start` or a hosting provider like Vercel
   * - `'standalone'`: A standalone build output, `.next/standalone` directory, that only includes necessary files/dependencies. Useful for self-hosting in a Docker container.
   * - `'export'`: An exported build output, `out` directory, that only includes static HTML/CSS/JS. Useful for self-hosting without a Node.js server.
   * @see [Output File Tracing](https://nextjs.org/docs/advanced-features/output-file-tracing)
   * @see [Static HTML Export](https://nextjs.org/docs/advanced-features/static-html-export)
   */
  output?: 'standalone' | 'export'

  /**
   * Automatically transpile and bundle dependencies from local packages (like monorepos) or from external dependencies (`node_modules`). This replaces the
   * `next-transpile-modules` package.
   * @see [transpilePackages](https://nextjs.org/docs/advanced-features/compiler#module-transpilation)
   */
  transpilePackages?: string[]

  skipMiddlewareUrlNormalize?: boolean

  skipTrailingSlashRedirect?: boolean

  modularizeImports?: Record<
    string,
    {
      transform: string | Record<string, string>
      preventFullImport?: boolean
      skipDefaultConversion?: boolean
    }
  >

  logging?: {
    fetches?: {
      fullUrl?: boolean
    }
  }

  /**
   * Enable experimental features. Note that all experimental features are subject to breaking changes in the future.
   */
  experimental?: ExperimentalConfig
}

export const defaultConfig: NextConfig = {
  env: {},
  webpack: null,
  eslint: {
    ignoreDuringBuilds: false,
  },
  typescript: {
    ignoreBuildErrors: false,
    tsconfigPath: 'tsconfig.json',
  },
  distDir: '.next',
  cleanDistDir: true,
  assetPrefix: '',
  configOrigin: 'default',
  useFileSystemPublicRoutes: true,
  generateBuildId: () => null,
  generateEtags: true,
  pageExtensions: ['tsx', 'ts', 'jsx', 'js'],
  poweredByHeader: true,
  compress: true,
  analyticsId: process.env.VERCEL_ANALYTICS_ID || '',
  images: imageConfigDefault,
  devIndicators: {
    buildActivity: true,
    buildActivityPosition: 'bottom-right',
  },
  onDemandEntries: {
    maxInactiveAge: 60 * 1000,
    pagesBufferLength: 5,
  },
  amp: {
    canonicalBase: '',
  },
  basePath: '',
  sassOptions: {},
  trailingSlash: false,
  i18n: null,
  productionBrowserSourceMaps: false,
  optimizeFonts: true,
  excludeDefaultMomentLocales: true,
  serverRuntimeConfig: {},
  publicRuntimeConfig: {},
  reactProductionProfiling: false,
  reactStrictMode: null,
  httpAgentOptions: {
    keepAlive: true,
  },
  outputFileTracing: true,
  staticPageGenerationTimeout: 60,
  swcMinify: true,
  output: !!process.env.NEXT_PRIVATE_STANDALONE ? 'standalone' : undefined,
  modularizeImports: undefined,
  experimental: {
    windowHistorySupport: false,
    serverMinification: true,
    serverSourceMaps: false,
    caseSensitiveRoutes: false,
    useDeploymentId: false,
    deploymentId: undefined,
    useDeploymentIdServerActions: false,
    appDocumentPreloading: undefined,
    clientRouterFilter: true,
    clientRouterFilterRedirects: false,
    fetchCacheKeyPrefix: '',
    middlewarePrefetch: 'flexible',
    optimisticClientCache: true,
    manualClientBasePath: false,
    cpus: Math.max(
      1,
      (Number(process.env.CIRCLE_NODE_TOTAL) ||
        (os.cpus() || { length: 1 }).length) - 1
    ),
    memoryBasedWorkersCount: false,
    isrFlushToDisk: true,
    workerThreads: false,
    proxyTimeout: undefined,
    optimizeCss: false,
    nextScriptWorkers: false,
    scrollRestoration: false,
    externalDir: false,
    disableOptimizedLoading: false,
    gzipSize: true,
    craCompat: false,
    esmExternals: true,
    // default to 50MB limit
    isrMemoryCacheSize: 50 * 1024 * 1024,
    incrementalCacheHandlerPath: undefined,
    fullySpecified: false,
    outputFileTracingRoot: process.env.NEXT_PRIVATE_OUTPUT_TRACE_ROOT || '',
    swcTraceProfiling: false,
    forceSwcTransforms: false,
    swcPlugins: undefined,
    largePageDataBytes: 128 * 1000, // 128KB by default
    disablePostcssPresetEnv: undefined,
    amp: undefined,
    urlImports: undefined,
    adjustFontFallbacks: false,
    adjustFontFallbacksWithSizeAdjust: false,
    turbo: undefined,
    turbotrace: undefined,
    typedRoutes: false,
    instrumentationHook: false,
    bundlePagesExternals: false,
    ppr:
      // TODO: remove once we've made PPR default
      // If we're testing, and the `__NEXT_EXPERIMENTAL_PPR` environment variable
      // has been set to `true`, enable the experimental PPR feature so long as it
      // wasn't explicitly disabled in the config.
      process.env.__NEXT_TEST_MODE &&
      process.env.__NEXT_EXPERIMENTAL_PPR === 'true'
        ? true
        : false,
<<<<<<< HEAD
    serverComponentsExternalPackages: [],
    webpackBuildWorker: false,
=======
    webpackBuildWorker: undefined,
>>>>>>> 1fa7a74a
  },
}

export async function normalizeConfig(phase: string, config: any) {
  if (typeof config === 'function') {
    config = config(phase, { defaultConfig })
  }
  // Support `new Promise` and `async () =>` as return values of the config export
  return await config
}<|MERGE_RESOLUTION|>--- conflicted
+++ resolved
@@ -810,12 +810,8 @@
       process.env.__NEXT_EXPERIMENTAL_PPR === 'true'
         ? true
         : false,
-<<<<<<< HEAD
-    serverComponentsExternalPackages: [],
-    webpackBuildWorker: false,
-=======
+    serverComponentsExternalPackages: undefined,
     webpackBuildWorker: undefined,
->>>>>>> 1fa7a74a
   },
 }
 
